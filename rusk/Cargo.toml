[package]
name = "rusk"
version = "0.1.0"
authors = [
  "CPerezz <carlos@dusk.network>", 
  "zer0 <matteo@dusk.network>", 
  "Victor Lopez <victor@dusk.network>",
  "Jules de Smit <jules@dusk.network>",
  "Luke Pearson <luke@dusk.network>"
]
edition = "2018"
autobins = false

[lib]
name = "rusk"
path = "src/lib/lib.rs"

[[bin]]
name = "rusk"
path = "src/bin/main.rs"

[dependencies]
tonic = "0.3"
tokio = { version = "0.2", features = ["rt-threaded", "time", "stream", "fs", "macros", "uds"] }
dusk-poseidon = { version = "0.21.0-rc", features = ["canon"] }
dusk-plonk = { version = "0.8", default-features = false, features = ["canon"] }
dusk-blindbid = "0.8.0-rc"
dusk-pki = "0.7.0-rc"
phoenix-core = { git = "https://github.com/dusk-network/phoenix-core", tag = "v0.11.0-rc.0" }
dusk-schnorr = "0.7.0-rc"
tracing = "0.1"
tracing-subscriber = "0.2"
clap = "2.33.3"
prost = "0.6"
futures = "0.3"
thiserror = "1.0"
anyhow = "1.0"
rustc_tools_util = "0.2"
tower = "0.3"
rand = "0.8"
bincode = "1.3.1"
lazy_static = "1.4"
rusk-profile = { path = "../rusk-profile" }
rusk-vm = { git = "https://github.com/dusk-network/rusk-vm", tag = "v0.5.1" }
canonical = "0.6"
canonical_derive = "0.6"
wasmi = "0.6"
dusk-bytes = "0.1"

[build-dependencies]
sha2 = "0.9"
tonic-build = "0.3"
rustc_tools_util = "0.2"
dusk-bytes = "0.1"
<<<<<<< HEAD
dusk-plonk = { version = "0.8", features = ["canon", "std"] }
dusk-poseidon = {version="0.21.0-rc", features=["canon"]}
dusk-blindbid = "0.8.0-rc"
dusk-pki = "0.7.0-rc"
#phoenix-core = "0.7"
rand = "0.8"
bid-circuits = {path = "../circuits/bid"}
blindbid-circuits = {path = "../circuits/blindbid"}
#transfer-circuits = {path ="../circuits/transfer", features=["builder"]}
=======
dusk-plonk = { version = "0.8", default-features = false, features = ["canon"] }
dusk-poseidon = { version = "0.21.0-rc", features = ["canon"] }
dusk-blindbid = "0.8.0-rc"
dusk-pki = "0.7.0-rc"
phoenix-core = { git = "https://github.com/dusk-network/phoenix-core", tag = "v0.11.0-rc.0" }
anyhow = "1.0"
rand = "0.8"
bid-circuits = { path = "../circuits/bid" }
transfer-circuits = { path = "../circuits/transfer", features = ["builder"] }
>>>>>>> 73b47d78
rusk-profile = { path = "../rusk-profile" }
lazy_static = "1.4"
canonical = "0.6"
canonical_derive = "0.6"
<<<<<<< HEAD
dusk-bls12_381 = "0.8"
dusk-jubjub = "0.10"
=======
canonical_host = "0.5"
>>>>>>> 73b47d78
tracing = "0.1"
tracing-subscriber = { version = "0.2.0", features = ["fmt"] }<|MERGE_RESOLUTION|>--- conflicted
+++ resolved
@@ -52,36 +52,21 @@
 tonic-build = "0.3"
 rustc_tools_util = "0.2"
 dusk-bytes = "0.1"
-<<<<<<< HEAD
 dusk-plonk = { version = "0.8", features = ["canon", "std"] }
 dusk-poseidon = {version="0.21.0-rc", features=["canon"]}
-dusk-blindbid = "0.8.0-rc"
-dusk-pki = "0.7.0-rc"
-#phoenix-core = "0.7"
-rand = "0.8"
-bid-circuits = {path = "../circuits/bid"}
-blindbid-circuits = {path = "../circuits/blindbid"}
-#transfer-circuits = {path ="../circuits/transfer", features=["builder"]}
-=======
-dusk-plonk = { version = "0.8", default-features = false, features = ["canon"] }
-dusk-poseidon = { version = "0.21.0-rc", features = ["canon"] }
 dusk-blindbid = "0.8.0-rc"
 dusk-pki = "0.7.0-rc"
 phoenix-core = { git = "https://github.com/dusk-network/phoenix-core", tag = "v0.11.0-rc.0" }
 anyhow = "1.0"
 rand = "0.8"
-bid-circuits = { path = "../circuits/bid" }
-transfer-circuits = { path = "../circuits/transfer", features = ["builder"] }
->>>>>>> 73b47d78
+bid-circuits = {path = "../circuits/bid"}
+blindbid-circuits = {path = "../circuits/blindbid"}
+transfer-circuits = {path ="../circuits/transfer", features=["builder"]}
 rusk-profile = { path = "../rusk-profile" }
 lazy_static = "1.4"
 canonical = "0.6"
 canonical_derive = "0.6"
-<<<<<<< HEAD
 dusk-bls12_381 = "0.8"
 dusk-jubjub = "0.10"
-=======
-canonical_host = "0.5"
->>>>>>> 73b47d78
 tracing = "0.1"
 tracing-subscriber = { version = "0.2.0", features = ["fmt"] }