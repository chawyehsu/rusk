--- conflicted
+++ resolved
@@ -46,14 +46,8 @@
 dusk-jubjub = "0.12"
 dusk-pki = "0.12"
 dusk-bytes = "0.1"
-<<<<<<< HEAD
 dusk-wallet-core = "0.19.0-piecrust.0.6"
-phoenix-core = "0.18"
-=======
-dusk-wallet-core = "0.18.0-piecrust.0.5"
 phoenix-core = "0.20.0-rc.0"
-piecrust = "0.5"
->>>>>>> a2e1169a
 kadcast = "0.5.0-rc"
 parking_lot = "0.12"
 rkyv = "0.7"
