[package]
name = "rusk"
version = "0.6.0"
edition = "2021"
autobins = false

[lib]
name = "rusk"
path = "src/lib/lib.rs"

[[bin]]
name = "rusk"
path = "src/bin/main.rs"

[dependencies]
tokio = { version = "1.15", features = ["rt-multi-thread", "fs", "macros"] }
futures-util = "0.3"
tracing = "0.1"
tracing-subscriber = { version = "0.3.0", features = [
  "fmt",
  "env-filter",
  "json",
] }
clap = { version = "3.1", features = ["env"] }
semver = "1.0"
anyhow = "1.0"
rustc_tools_util = "0.3"
rand = "0.8"
toml = "0.5"
serde = "1"
serde_json = "1"
bs58 = "0.4"
hex = "0.4"
tempfile = "3.2"
parking_lot = "0.12"
rkyv = "0.7"
bytecheck = "0.6"
dirs = "4"

dusk-schnorr = "0.13"
dusk-poseidon = "0.30"
poseidon-merkle = { version = "0.2.1-rc.0", features = ["rkyv-impl", "size_32"] }
dusk-plonk = "0.14"
dusk-bls12_381 = "0.11"
dusk-bls12_381-sign = "0.4"
dusk-jubjub = "0.12"
dusk-pki = "0.12"
dusk-bytes = "0.1"
dusk-wallet-core = "0.20.0-piecrust.0.6"
phoenix-core = "0.20.0-rc.0"
kadcast = "0.5.0-rc"
tokio-tungstenite = { version = "0.19", default-features = false, features = ["handshake"] }

rusk-recovery = { version = "0.6", path = "../rusk-recovery", features = [
  "state",
] }
transfer-circuits = { version = "0.5", path = "../circuits/transfer" }
rusk-profile = { version = "0.6", path = "../rusk-profile" }
<<<<<<< HEAD
rusk-abi = { version = "0.8.0-alpha", path = "../rusk-abi", features = [
  "host",
] }
node = { version = "0.1", path = "../node" }
dusk-consensus = { version = "0.1.1-rc.3", path = "../consensus" }
node-data = { version = "0.1", path = "../node-data" }
=======
rusk-abi = { version = "0.10.0-piecrust.0.6", path = "../rusk-abi", default-features = false, features = ["host"] }
rusk-schema = { version = "0.5", path = "../rusk-schema" }
>>>>>>> bcfab94f

[dev-dependencies]
test-context = "0.1"
async-trait = "0.1"
hex = "0.4"
tempfile = "3.3"

[build-dependencies]
rustc_tools_util = "=0.2.0"<|MERGE_RESOLUTION|>--- conflicted
+++ resolved
@@ -56,17 +56,10 @@
 ] }
 transfer-circuits = { version = "0.5", path = "../circuits/transfer" }
 rusk-profile = { version = "0.6", path = "../rusk-profile" }
-<<<<<<< HEAD
-rusk-abi = { version = "0.8.0-alpha", path = "../rusk-abi", features = [
-  "host",
-] }
+rusk-abi = { version = "0.10.0-piecrust.0.6", path = "../rusk-abi", default-features = false, features = ["host"] }
 node = { version = "0.1", path = "../node" }
 dusk-consensus = { version = "0.1.1-rc.3", path = "../consensus" }
 node-data = { version = "0.1", path = "../node-data" }
-=======
-rusk-abi = { version = "0.10.0-piecrust.0.6", path = "../rusk-abi", default-features = false, features = ["host"] }
-rusk-schema = { version = "0.5", path = "../rusk-schema" }
->>>>>>> bcfab94f
 
 [dev-dependencies]
 test-context = "0.1"
