// This Source Code Form is subject to the terms of the Mozilla Public
// License, v. 2.0. If a copy of the MPL was not distributed with this
// file, You can obtain one at http://mozilla.org/MPL/2.0/.
//
// Copyright (c) DUSK NETWORK. All rights reserved.

//! Prover service implementation for the Rusk server.

<<<<<<< HEAD
use crate::services::rusk_proto;
=======
mod handler;

use handler::{
    ExecuteProverHandler, StcoProverHandler, StctProverHandler,
    WfcoProverHandler, WfctProverHandler,
};

use crate::services::{rusk_proto, ServiceRequestHandler};
>>>>>>> 7ab608e2
use crate::Rusk;

use tonic::{Request, Response, Status};
use tracing::{error, info};

pub use rusk_proto::{
    prover_client::ProverClient,
    prover_server::{Prover, ProverServer},
    ExecuteProverRequest, ExecuteProverResponse, StcoProverRequest,
    StcoProverResponse, StctProverRequest, StctProverResponse,
    WfcoProverRequest, WfcoProverResponse, WfctProverRequest,
    WfctProverResponse,
};

<<<<<<< HEAD
use dusk_plonk::prelude::*;
use dusk_wallet_core::UnprovenTransaction;
use rusk_profile::keys_for;
use transfer_circuits::{CircuitInput, CircuitInputSignature, ExecuteCircuit};

#[tonic::async_trait]
impl Prover for Rusk {
    async fn prove_and_propagate(
        &self,
        request: Request<ProverRequest>,
    ) -> Result<Response<ProverResponse>, Status> {
        info!("Received Prove request");
        match self.prove_and_propagate(&request) {
=======
macro_rules! handle {
    ($req: ident, $handler: ty, $name: expr) => {{
        info!("Received {} request", $name);
        let handler = <$handler>::load_request(&$req);
        match handler.handle_request() {
>>>>>>> 7ab608e2
            Ok(response) => {
                info!(
                    "{} was successfully processed. Sending response...",
                    $name
                );
                Ok(response)
            }
            Err(e) => {
                error!("An error occurred processing {}: {:?}", $name, e);
                Err(e)
            }
        }
    }};
}

#[tonic::async_trait]
impl Prover for Rusk {
    async fn prove_execute(
        &self,
        request: Request<ExecuteProverRequest>,
    ) -> Result<Response<ExecuteProverResponse>, Status> {
        handle!(request, ExecuteProverHandler, "ProveExecute")
    }

    async fn prove_stct(
        &self,
        request: Request<StctProverRequest>,
    ) -> Result<Response<StctProverResponse>, Status> {
        handle!(request, StctProverHandler, "ProveStct")
    }

    async fn prove_stco(
        &self,
        request: Request<StcoProverRequest>,
    ) -> Result<Response<StcoProverResponse>, Status> {
        handle!(request, StcoProverHandler, "ProveStco")
    }

    async fn prove_wfct(
        &self,
        request: Request<WfctProverRequest>,
    ) -> Result<Response<WfctProverResponse>, Status> {
        handle!(request, WfctProverHandler, "ProveWfct")
    }

    async fn prove_wfco(
        &self,
        request: Request<WfcoProverRequest>,
    ) -> Result<Response<WfcoProverResponse>, Status> {
        handle!(request, WfcoProverHandler, "ProveWfco")
    }
}

impl Rusk {
    fn prove_and_propagate(
        &self,
        request: &Request<ProverRequest>,
    ) -> Result<Response<ProverResponse>, Status> {
        let utx = UnprovenTransaction::from_slice(&request.get_ref().utx)
            .map_err(|_| {
                Status::invalid_argument("Failed parsing unproven TX")
            })?;

        let (num_inputs, num_outputs) =
            (utx.inputs().len(), utx.outputs().len());
        let mut circ = circuit_from_numbers(num_inputs, num_outputs)
            .ok_or_else(|| {
                Status::invalid_argument(format!(
                    "No circuit found for number of inputs {} and outputs {}",
                    num_inputs, num_outputs
                ))
            })?;

        let keys = keys_for(circ.circuit_id()).map_err(|_| Status::failed_precondition(format!("Couldn't find keys for circuit with number of inputs {} and outputs {}", num_inputs, num_outputs)))?;
        let pk = keys.get_prover().map_err(|_| Status::internal(format!("Couldn't find prover key for circuit with number of inputs {} and outputs {}", num_inputs, num_outputs)))?;
        let pk = ProverKey::from_slice(&pk).map_err(|e| {
            Status::internal(format!("Prover key malformed: {}", e))
        })?;

        for input in utx.inputs() {
            let cis = CircuitInputSignature::from(input.signature());
            let cinput = CircuitInput::new(
                input.opening().clone(),
                *input.note(),
                input.pk_r_prime().into(),
                input.value(),
                input.blinding_factor(),
                input.nullifier(),
                cis,
            );
            circ.add_input(cinput).map_err(|e| {
                Status::internal(format!(
                    "Failed adding input to circuit: {}",
                    e
                ))
            })?;
        }
        for (note, value, blinder) in utx.outputs() {
            circ.add_output_with_data(*note, *value, *blinder).map_err(
                |e| {
                    Status::internal(format!(
                        "Failed adding output to circuit: {}",
                        e
                    ))
                },
            )?;
        }

        circ.set_tx_hash(utx.hash());
        circ.set_fee(utx.fee()).map_err(|e| {
            Status::invalid_argument(format!("Failed setting fee: {}", e))
        })?;

        let (crossover, value, blinder) = utx.crossover();
        circ.set_fee_crossover(utx.fee(), crossover, *value, *blinder);

        let proof = circ.prove(&crate::PUB_PARAMS, &pk).map_err(|e| {
            Status::invalid_argument(format!(
                "Failed proving transaction: {}",
                e
            ))
        })?;

        let _tx = utx.prove(proof).to_bytes().map_err(|e| {
            Status::internal(format!("Failed converting tx to bytes: {:?}", e))
        })?;

        // PROPAGATION MUST BE DONE HERE

        Ok(Response::new(ProverResponse {}))
    }
}

fn circuit_from_numbers(
    num_inputs: usize,
    num_outputs: usize,
) -> Option<ExecuteCircuit> {
    use ExecuteCircuit::*;

    match (num_inputs, num_outputs) {
        (1, 0) => Some(ExecuteCircuitOneZero(Default::default())),
        (1, 1) => Some(ExecuteCircuitOneOne(Default::default())),
        (1, 2) => Some(ExecuteCircuitOneTwo(Default::default())),
        (2, 0) => Some(ExecuteCircuitTwoZero(Default::default())),
        (2, 1) => Some(ExecuteCircuitTwoOne(Default::default())),
        (2, 2) => Some(ExecuteCircuitTwoTwo(Default::default())),
        (3, 0) => Some(ExecuteCircuitThreeZero(Default::default())),
        (3, 1) => Some(ExecuteCircuitThreeOne(Default::default())),
        (3, 2) => Some(ExecuteCircuitThreeTwo(Default::default())),
        (4, 0) => Some(ExecuteCircuitFourZero(Default::default())),
        (4, 1) => Some(ExecuteCircuitFourOne(Default::default())),
        (4, 2) => Some(ExecuteCircuitFourTwo(Default::default())),
        _ => None,
    }
}<|MERGE_RESOLUTION|>--- conflicted
+++ resolved
@@ -6,53 +6,47 @@
 
 //! Prover service implementation for the Rusk server.
 
-<<<<<<< HEAD
+mod stco;
+mod stct;
+mod wfco;
+mod wfct;
+
 use crate::services::rusk_proto;
-=======
-mod handler;
-
-use handler::{
-    ExecuteProverHandler, StcoProverHandler, StctProverHandler,
-    WfcoProverHandler, WfctProverHandler,
-};
-
-use crate::services::{rusk_proto, ServiceRequestHandler};
->>>>>>> 7ab608e2
 use crate::Rusk;
 
+use dusk_bytes::DeserializableSlice;
+use dusk_bytes::Serializable;
+use dusk_pki::PublicSpendKey;
 use tonic::{Request, Response, Status};
 use tracing::{error, info};
 
+use dusk_plonk::prelude::*;
+use dusk_schnorr::Signature;
+use dusk_wallet_core::UnprovenTransaction;
+use lazy_static::lazy_static;
+use phoenix_core::{Crossover, Fee, Message};
+use rusk_profile::keys_for;
+pub use rusk_proto::prover_client::ProverClient;
+pub use rusk_proto::prover_server::{Prover, ProverServer};
 pub use rusk_proto::{
-    prover_client::ProverClient,
-    prover_server::{Prover, ProverServer},
     ExecuteProverRequest, ExecuteProverResponse, StcoProverRequest,
     StcoProverResponse, StctProverRequest, StctProverResponse,
     WfcoProverRequest, WfcoProverResponse, WfctProverRequest,
     WfctProverResponse,
 };
-
-<<<<<<< HEAD
-use dusk_plonk::prelude::*;
-use dusk_wallet_core::UnprovenTransaction;
-use rusk_profile::keys_for;
-use transfer_circuits::{CircuitInput, CircuitInputSignature, ExecuteCircuit};
-
-#[tonic::async_trait]
-impl Prover for Rusk {
-    async fn prove_and_propagate(
-        &self,
-        request: Request<ProverRequest>,
-    ) -> Result<Response<ProverResponse>, Status> {
-        info!("Received Prove request");
-        match self.prove_and_propagate(&request) {
-=======
+use std::collections::HashMap;
+
+use transfer_circuits::{
+    CircuitInput, CircuitInputSignature, DeriveKey, ExecuteCircuit,
+    SendToContractObfuscatedCircuit, SendToContractTransparentCircuit,
+    StcoCrossover, StcoMessage, WfoChange, WfoCommitment,
+    WithdrawFromObfuscatedCircuit, WithdrawFromTransparentCircuit,
+};
+
 macro_rules! handle {
-    ($req: ident, $handler: ty, $name: expr) => {{
+    ($self: ident, $req: ident, $handler: ident, $name: expr) => {{
         info!("Received {} request", $name);
-        let handler = <$handler>::load_request(&$req);
-        match handler.handle_request() {
->>>>>>> 7ab608e2
+        match $self.$handler(&$req.get_ref()) {
             Ok(response) => {
                 info!(
                     "{} was successfully processed. Sending response...",
@@ -68,51 +62,79 @@
     }};
 }
 
+lazy_static! {
+    static ref EXECUTE_PROVER_KEYS: HashMap<(usize, usize), ProverKey> = {
+        let mut map = HashMap::new();
+
+        for ninputs in [1, 2, 3, 4] {
+            for noutputs in [0, 1, 2] {
+                let circ = circuit_from_numbers(ninputs, noutputs)
+                    .expect("circuit to exist");
+
+                let keys =
+                    keys_for(circ.circuit_id()).expect("keys to be available");
+                let pk = keys.get_prover().expect("prover to be available");
+                let pk =
+                    ProverKey::from_slice(&pk).expect("prover key to be valid");
+
+                map.insert((ninputs, noutputs), pk);
+            }
+        }
+
+        map
+    };
+}
+
 #[tonic::async_trait]
 impl Prover for Rusk {
-    async fn prove_execute(
+    async fn prove_and_propagate(
         &self,
         request: Request<ExecuteProverRequest>,
     ) -> Result<Response<ExecuteProverResponse>, Status> {
-        handle!(request, ExecuteProverHandler, "ProveExecute")
+        return handle!(
+            self,
+            request,
+            prove_and_propagate,
+            "prove_and_propagate"
+        );
     }
 
     async fn prove_stct(
         &self,
         request: Request<StctProverRequest>,
     ) -> Result<Response<StctProverResponse>, Status> {
-        handle!(request, StctProverHandler, "ProveStct")
+        return handle!(self, request, prove_stct, "prove_stct");
     }
 
     async fn prove_stco(
         &self,
         request: Request<StcoProverRequest>,
     ) -> Result<Response<StcoProverResponse>, Status> {
-        handle!(request, StcoProverHandler, "ProveStco")
+        return handle!(self, request, prove_stco, "prove_stco");
     }
 
     async fn prove_wfct(
         &self,
         request: Request<WfctProverRequest>,
     ) -> Result<Response<WfctProverResponse>, Status> {
-        handle!(request, WfctProverHandler, "ProveWfct")
+        return handle!(self, request, prove_wfct, "prove_wfct");
     }
 
     async fn prove_wfco(
         &self,
         request: Request<WfcoProverRequest>,
     ) -> Result<Response<WfcoProverResponse>, Status> {
-        handle!(request, WfcoProverHandler, "ProveWfco")
+        return handle!(self, request, prove_wfco, "prove_wfco");
     }
 }
 
 impl Rusk {
     fn prove_and_propagate(
         &self,
-        request: &Request<ProverRequest>,
-    ) -> Result<Response<ProverResponse>, Status> {
-        let utx = UnprovenTransaction::from_slice(&request.get_ref().utx)
-            .map_err(|_| {
+        request: &ExecuteProverRequest,
+    ) -> Result<Response<ExecuteProverResponse>, Status> {
+        let utx =
+            UnprovenTransaction::from_slice(&request.utx).map_err(|_| {
                 Status::invalid_argument("Failed parsing unproven TX")
             })?;
 
@@ -182,7 +204,7 @@
 
         // PROPAGATION MUST BE DONE HERE
 
-        Ok(Response::new(ProverResponse {}))
+        Ok(Response::new(ExecuteProverResponse {}))
     }
 }
 
