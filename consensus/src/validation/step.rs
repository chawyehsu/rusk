// This Source Code Form is subject to the terms of the Mozilla Public
// License, v. 2.0. If a copy of the MPL was not distributed with this
// file, You can obtain one at http://mozilla.org/MPL/2.0/.
//
// Copyright (c) DUSK NETWORK. All rights reserved.

use crate::commons::{ConsensusError, Database, RoundUpdate};
<<<<<<< HEAD
=======
use crate::config;
use crate::contract_state::{CallParams, Operations};
>>>>>>> 57752f2d
use crate::execution_ctx::ExecutionCtx;
use crate::operations::{CallParams, Operations};
use crate::validation::handler;
use anyhow::anyhow;
use dusk_bytes::DeserializableSlice;
use node_data::bls::PublicKey;
use node_data::ledger::{to_str, Block};
use node_data::message::{self, AsyncQueue, Message, Payload, Topics};
use std::sync::Arc;
use tokio::sync::Mutex;
use tokio::task::JoinSet;
use tracing::{debug, error, Instrument};

pub struct ValidationStep<T> {
    handler: Arc<Mutex<handler::ValidationHandler>>,
    executor: Arc<Mutex<T>>,
}

impl<T: Operations + 'static> ValidationStep<T> {
    pub(crate) fn spawn_try_vote(
        join_set: &mut JoinSet<()>,
        candidate: Block,
        ru: RoundUpdate,
        iteration: u8,
        outbound: AsyncQueue<Message>,
        inbound: AsyncQueue<Message>,
        executor: Arc<Mutex<T>>,
    ) {
        let hash = to_str(&candidate.header().hash);
        join_set.spawn(
            async move {
                Self::try_vote(
                    &candidate, &ru, iteration, outbound, inbound, executor,
                )
                .await
            }
            .instrument(tracing::info_span!("voting", hash)),
        );
    }

    pub(crate) async fn try_vote(
        candidate: &Block,
        ru: &RoundUpdate,
        iteration: u8,
        outbound: AsyncQueue<Message>,
        inbound: AsyncQueue<Message>,
        executor: Arc<Mutex<T>>,
    ) {
        // TODO: Verify Block Header
        let hash = candidate.header().hash;

        if hash == [0u8; 32] {
            // Vote Nil
            Self::cast_vote([0u8; 32], ru, iteration, outbound, inbound).await;
            return;
        }

        // Verify candidate header all fields except the winning certificate
        if let Err(err) = executor
            .lock()
            .await
            .verify_block_header(candidate.header(), true)
            .await
        {
            error!(event = "invalid_header", ?err);
            return;
        };

        // Call VST for non-empty blocks
<<<<<<< HEAD
        if let Err(err) = Self::call_vst(&candidate, &ru, executor).await {
            error!(event = "failed_vst_call", ?err);
=======
        if hash != [0u8; 32] {
            if let Err(err) = Self::call_vst(candidate, ru, executor).await {
                error!(
                    event = "failed_vst_call",
                    reason = format!("{:?}", err)
                );
                return;
            }
>>>>>>> 57752f2d
        }
    }

    async fn cast_vote(
        hash: [u8; 32],
        ru: RoundUpdate,
        iteration: u8,
        outbound: AsyncQueue<Message>,
        inbound: AsyncQueue<Message>,
    ) {
        let hdr = message::Header {
            pubkey_bls: ru.pubkey_bls.clone(),
            round: ru.round,
            iteration,
            block_hash: hash,
            topic: Topics::Validation,
        };

        let signature = hdr.sign(&ru.secret_key, ru.pubkey_bls.inner());

        // Sign and construct validation message
        let msg = message::Message::new_validation(
            hdr,
            message::payload::Validation { signature },
        );

        // Publish validation vote
        debug!(event = "voting", vtype = "validation", hash = to_str(&hash));

        // Publish
        outbound.send(msg.clone()).await.unwrap_or_else(|err| {
            error!("could not publish validation {err:?}")
        });

        // Register my vote locally
        inbound.send(msg).await.unwrap_or_else(|err| {
            error!("could not register validation {err:?}")
        });
    }

    async fn call_vst(
        candidate: &Block,
        ru: &RoundUpdate,
        executor: Arc<Mutex<T>>,
    ) -> anyhow::Result<()> {
        let pubkey = &candidate.header().generator_bls_pubkey.0;
        let generator = match dusk_bls12_381_sign::PublicKey::from_slice(pubkey)
        {
            Ok(pubkey) => pubkey,
            Err(e) => {
                return Err(anyhow::anyhow!(
                    "invalid bls key {}, err: {:?}",
                    hex::encode(pubkey),
                    e,
                ));
            }
        };

        match executor
            .lock()
            .await
            .verify_state_transition(
                CallParams {
                    round: ru.round,
                    block_gas_limit: candidate.header().gas_limit,
                    generator_pubkey: PublicKey::new(generator),
                },
                candidate.txs().clone(),
            )
            .await
        {
            Ok(output) => {
                // Ensure the `event_hash` and `state_root` returned
                // from the VST call are the
                // ones we expect to have with the
                // current candidate block.
                if output.event_hash != candidate.header().event_hash {
                    return Err(anyhow!(
                        "mismatch, event_hash: {}, candidate_event_hash: {}",
                        hex::encode(output.event_hash),
                        hex::encode(candidate.header().event_hash)
                    ));
                }

                if output.state_root != candidate.header().state_hash {
                    return Err(anyhow!(
                        "mismatch, state_hash: {}, candidate_state_hash: {}",
                        hex::encode(output.state_root),
                        hex::encode(candidate.header().state_hash)
                    ));
                }
            }
            Err(err) => {
                return Err(anyhow!("vm_err: {:?}", err));
            }
        };

        Ok(())
    }
}
impl<T: Operations + 'static> ValidationStep<T> {
    pub(crate) fn new(
        executor: Arc<Mutex<T>>,
        handler: Arc<Mutex<handler::ValidationHandler>>,
    ) -> Self {
        Self { handler, executor }
    }

    pub async fn reinitialize(
        &mut self,
        msg: &Message,
        round: u64,
        iteration: u8,
    ) {
        let mut handler = self.handler.lock().await;
        handler.reset(iteration);

        if let Payload::Candidate(p) = msg.clone().payload {
            handler.candidate = p.candidate.clone();
        }

        debug!(
            event = "init",
            name = self.name(),
            round,
            iteration,
            hash = to_str(&handler.candidate.header().hash),
        )
    }

    pub async fn run<DB: Database>(
        &mut self,
        mut ctx: ExecutionCtx<'_, DB, T>,
    ) -> Result<Message, ConsensusError> {
        let committee = ctx
            .get_current_committee()
            .expect("committee to be created before run");
        if ctx.am_member(committee) {
            let candidate = self.handler.lock().await.candidate.clone();

            // Casting a NIL vote is disabled in Emergency Mode
            let voting_enabled = candidate.header().hash != [0u8; 32]
                || ctx.iteration < config::EMERGENCY_MODE_ITERATION_THRESHOLD;

            if voting_enabled {
                Self::spawn_try_vote(
                    &mut ctx.iter_ctx.join_set,
                    candidate,
                    ctx.round_update.clone(),
                    ctx.iteration,
                    ctx.outbound.clone(),
                    ctx.inbound.clone(),
                    self.executor.clone(),
                );
            }
        }

        // handle queued messages for current round and step.
        if let Some(m) = ctx.handle_future_msgs(self.handler.clone()).await {
            return Ok(m);
        }

        ctx.event_loop(self.handler.clone()).await
    }

    pub fn name(&self) -> &'static str {
        "validation"
    }
}<|MERGE_RESOLUTION|>--- conflicted
+++ resolved
@@ -5,11 +5,7 @@
 // Copyright (c) DUSK NETWORK. All rights reserved.
 
 use crate::commons::{ConsensusError, Database, RoundUpdate};
-<<<<<<< HEAD
-=======
 use crate::config;
-use crate::contract_state::{CallParams, Operations};
->>>>>>> 57752f2d
 use crate::execution_ctx::ExecutionCtx;
 use crate::operations::{CallParams, Operations};
 use crate::validation::handler;
@@ -79,19 +75,8 @@
         };
 
         // Call VST for non-empty blocks
-<<<<<<< HEAD
-        if let Err(err) = Self::call_vst(&candidate, &ru, executor).await {
+        if let Err(err) = Self::call_vst(&candidate, ru, executor).await {
             error!(event = "failed_vst_call", ?err);
-=======
-        if hash != [0u8; 32] {
-            if let Err(err) = Self::call_vst(candidate, ru, executor).await {
-                error!(
-                    event = "failed_vst_call",
-                    reason = format!("{:?}", err)
-                );
-                return;
-            }
->>>>>>> 57752f2d
         }
     }
 
