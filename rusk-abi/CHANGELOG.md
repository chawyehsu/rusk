# Changelog

All notable changes to this project will be documented in this file.

The format is based on [Keep a Changelog](https://keepachangelog.com/en/1.0.0/),
and this project adheres to [Semantic Versioning](https://semver.org/spec/v2.0.0.html).

## Unreleased

<<<<<<< HEAD
=======
## Added

- Add `stake_contract` method for host and hosted [#338]
- Add `transfer_contract` method for host [#338]
- Add `gen_contract_id` method for host [#337]

## Remove

- Remove `transfer_address` and `stake_address` methods for host [#338]

>>>>>>> dc9ca2aa
## [0.4.0] - 2021-07-16

## Added

- Add `transfer_contract` method for hosted [#328]
- Add `transfer_address` and `stake_address` methods for host [#328]

## Changed

- Update `dusk-abi` from `0.9.0-rc` to `0.9` [#327]
- Update `dusk-schnorr` from `0.7.0-rc` to `0.8.0-rc` [#327]
- Update `dusk-pki` from `0.7.0-rc` to `0.8.0-rc` [#327]
- Update `rusk-vm` from `0.6.0-rc` to `0.7.0-rc` [#327]

## [0.3.0] - 2021-05-14

### Added

- Add `payment_info` host function [#254]

### Changed

- Change `verify_proof` to accept verifier data [#247]
- Update `canonical` from `0.5` to `0.6`
- Update `canonical_derive` from `0.5` to `0.6`
- Update `dusk-poseidon` from `0.20` to `0.21.0-rc`
- Update `dusk-bls12_381` from `0.26` to `0.8`
- Update `dusk-abi` from `0.7` to `0.9-rc`
- Update `dusk-schnorr` from `0.6` to `0.7.0-rc`
- Update `dusk-pki` from `0.6` to `0.7.0-rc`
- Update `dusk-jubjub` from `0.8` to `0.10`
- Update `dusk-plonk` from `0.7` to `0.8`
- Update `rusk-vm` from `0.5` to `0.6.0-rc`
- Update `rusk-profile` from `0.3` to `0.4.0-rc`
- Replace `rand` version `0.7` with `rand_core` version `0.6`

### Remove

- Remove unused `tests/proof_test.bin`
- Remove unused `tests/vk_test.bin`

### Fix

- Fix the `repository` section in Cargo.toml

## [0.2.0] - 2021-03-12

### Added

- Add `verify_proof` host function [#227]
- Add `PublicInput` enum wrapper for input types
- Add `PublicParameters` as field of `RuskModule`
- Add Schnorr Signature verification host function

### Changed

- Change Build Status shield URL

### Removed

- Remove clippy warnings

## [0.1.0] - 2021-02-19

### Added

- Add ABI infrastracture
- Add Poseidon Hash host function
- Add test contract
- Add CHANGELOG.md
- Add LICENSE
- Add README.md

<<<<<<< HEAD
=======
[#338]: https://github.com/dusk-network/rusk/issues/338
[#337]: https://github.com/dusk-network/rusk/issues/337
>>>>>>> dc9ca2aa
[#328]: https://github.com/dusk-network/rusk/issues/328
[#327]: https://github.com/dusk-network/rusk/issues/327
[#227]: https://github.com/dusk-network/rusk/issues/227
[#254]: https://github.com/dusk-network/rusk/issues/254
[unreleased]: https://github.com/dusk-network/dusk-abi/compare/rusk-abi-0.4.0...HEAD
[0.4.0]: https://github.com/dusk-network/dusk-abi/releases/tag/rusk-abi-0.4.0
[0.3.0]: https://github.com/dusk-network/dusk-abi/releases/tag/rusk-abi-0.3.0
[0.2.0]: https://github.com/dusk-network/dusk-abi/releases/tag/rusk-abi-0.2.0
[0.1.0]: https://github.com/dusk-network/dusk-abi/releases/tag/rusk-abi-0.1.0<|MERGE_RESOLUTION|>--- conflicted
+++ resolved
@@ -7,8 +7,6 @@
 
 ## Unreleased
 
-<<<<<<< HEAD
-=======
 ## Added
 
 - Add `stake_contract` method for host and hosted [#338]
@@ -19,7 +17,6 @@
 
 - Remove `transfer_address` and `stake_address` methods for host [#338]
 
->>>>>>> dc9ca2aa
 ## [0.4.0] - 2021-07-16
 
 ## Added
@@ -93,11 +90,8 @@
 - Add LICENSE
 - Add README.md
 
-<<<<<<< HEAD
-=======
 [#338]: https://github.com/dusk-network/rusk/issues/338
 [#337]: https://github.com/dusk-network/rusk/issues/337
->>>>>>> dc9ca2aa
 [#328]: https://github.com/dusk-network/rusk/issues/328
 [#327]: https://github.com/dusk-network/rusk/issues/327
 [#227]: https://github.com/dusk-network/rusk/issues/227
